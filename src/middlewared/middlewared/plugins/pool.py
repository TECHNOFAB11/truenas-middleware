import asyncio
import errno
import logging
from datetime import datetime, time
import os
import re
import subprocess
import sysctl
import tempfile
import uuid

import bsd

from middlewared.job import JobProgressBuffer
from middlewared.schema import (accepts, Attribute, Bool, Cron, Dict, EnumMixin, Int, List, Patch,
                                Str, UnixPerm)
from middlewared.service import (
    ConfigService, filterable, item_method, job, private, CallError, CRUDService, ValidationErrors
)
from middlewared.utils import Popen, filter_list, run
from middlewared.validators import Range, Time

logger = logging.getLogger(__name__)

GELI_KEYPATH = '/data/geli'
ZPOOL_CACHE_FILE = '/data/zfs/zpool.cache'


class Inheritable(EnumMixin, Attribute):
    def __init__(self, *args, **kwargs):
        self.value = kwargs.pop('value')
        super(Inheritable, self).__init__(*args, **kwargs)

    def clean(self, value):
        if value == 'INHERIT':
            return value

        return self.value.clean(value)

    def validate(self, value):
        if value == 'INHERIT':
            return

        return self.value.validate(value)

    def to_json_schema(self, parent=None):
        schema = self.value.to_json_schema(parent)
        schema['anyOf'] = [{'type': schema.pop('type')}, {'type': 'string', 'enum': ['INHERIT']}]
        return schema


def _none(x):
    if x is None:
        return 'none'
    return x


def _null(x):
    if x == 'none':
        return None
    return x


async def is_mounted(middleware, path):
    mounted = await middleware.run_in_thread(bsd.getmntinfo)
    return any(fs.dest == path for fs in mounted)


async def mount(device, path, fs_type, fs_options, options):
    options = options or []

    if isinstance(device, str):
        device = device.encode("utf-8")

    if isinstance(path, str):
        path = path.encode("utf-8")

    if fs_type == "msdosfs":
        options.append("large")

    executable = "/sbin/mount"
    arguments = []

    if fs_type == "ntfs":
        executable = "/usr/local/bin/ntfs-3g"
    elif fs_type == "msdosfs" and fs_options:
        executable = "/sbin/mount_msdosfs"
        if "locale" in fs_options:
            arguments.extend(["-L", fs_options["locale"]])
        arguments.extend(sum([["-o", option] for option in options], []))
        options = []
    else:
        arguments.extend(["-t", fs_type])

    if options:
        arguments.extend(["-o", ",".join(options)])

    proc = await Popen(
        [executable] + arguments + [device, path],
        stdout=subprocess.PIPE,
        stderr=subprocess.PIPE,
        encoding="utf8",
    )
    output = await proc.communicate()

    if proc.returncode != 0:
        logger.debug("Mount failed (%s): %s", proc.returncode, output)
        raise ValueError("Mount failed (exit code {0}):\n{1}{2}" .format(
            proc.returncode,
            output[0].decode("utf-8"),
            output[1].decode("utf-8"),
        ))
    else:
        return True


class PoolResilverService(ConfigService):

    class Config:
        namespace = 'pool.resilver'
        datastore = 'storage.resilver'
        datastore_extend = 'pool.resilver.resilver_extend'

    async def resilver_extend(self, data):
        data['begin'] = data['begin'].strftime('%H:%M')
        data['end'] = data['end'].strftime('%H:%M')
        data['weekday'] = [int(v) for v in data['weekday'].split(',')]
        return data

    async def validate_fields_and_update(self, data, schema):
        verrors = ValidationErrors()

        begin = data.get('begin')
        if begin:
            data['begin'] = time(int(begin.split(':')[0]), int(begin.split(':')[1]))

        end = data.get('end')
        if end:
            data['end'] = time(int(end.split(':')[0]), int(end.split(':')[1]))

        weekdays = data.get('weekday')
        if weekdays:
            if len([day for day in weekdays if day not in range(1, 8)]) > 0:
                verrors.add(
                    f'{schema}.weekday',
                    'The week days should be in range of 1-7 inclusive'
                )
            else:
                data['weekday'] = ','.join([str(day) for day in weekdays])

        return verrors, data

    @accepts(
        Dict(
            'pool_resilver',
            Str('begin', validators=[Time()]),
            Str('end', validators=[Time()]),
            Bool('enabled'),
            List('weekday', items=[Int('weekday')])
        )
    )
    async def do_update(self, data):
        config = await self.config()
        original_config = config.copy()
        config.update(data)

        verrors, new_config = await self.validate_fields_and_update(config, 'pool_resilver_update')
        if verrors:
            raise verrors

        # before checking if any changes have been made, original_config needs to be mapped to new_config
        original_config['weekday'] = ','.join([str(day) for day in original_config['weekday']])
        original_config['begin'] = time(*(int(value) for value in original_config['begin'].split(':')))
        original_config['end'] = time(*(int(value) for value in original_config['end'].split(':')))
        if len(set(original_config.items()) ^ set(new_config.items())) > 0:
            # data has changed
            await self.middleware.call(
                'datastore.update',
                self._config.datastore,
                new_config['id'],
                new_config
            )

            await self.middleware.call('service.restart', 'cron', {'onetime': False})
            await self.middleware.call('pool.configure_resilver_priority')

        return await self.config()


class KernelModuleContextManager:
    def __init__(self, module):
        self.module = module

    async def __aenter__(self):
        if self.module is not None:
            if not await self.module_loaded():
                await run('kldload', self.module, stdout=subprocess.DEVNULL, stderr=subprocess.DEVNULL)
                if not await self.module_loaded():
                    raise Exception('Kernel module %r failed to load', self.module)

    async def __aexit__(self, exc_type, exc_val, exc_tb):
        if self.module is not None:
            try:
                await run('kldunload', self.module, stdout=subprocess.DEVNULL, stderr=subprocess.DEVNULL)
            except Exception:
                pass

    async def module_loaded(self):
        return (await run('kldstat', '-n', self.module, stdout=subprocess.DEVNULL, stderr=subprocess.DEVNULL, check=False)).returncode == 0


class MountFsContextManager:
    def __init__(self, middleware, device, path, *args, **kwargs):
        self.middleware = middleware
        self.device = device
        self.path = path
        self.args = args
        self.kwargs = kwargs

    async def __aenter__(self):
        await mount(self.device, self.path, *self.args, **self.kwargs)

    async def __aexit__(self, exc_type, exc_val, exc_tb):
        if await is_mounted(self.middleware, self.path):
            await self.middleware.run_in_thread(bsd.unmount, self.path)


class PoolService(CRUDService):

    GELI_KEYPATH = '/data/geli'

    class Config:
        datastore = 'storage.volume'
        datastore_extend = 'pool.pool_extend'
        datastore_prefix = 'vol_'

    @accepts()
    async def filesystem_choices(self):
        vol_names = [vol['name'] for vol in (await self.query())]
        return [
            y['name'] for y in await self.middleware.call(
                'zfs.dataset.query',
                [
                    ('name', 'rnin', '.system'),
                    ('pool', 'in', vol_names)
                ]
            )
        ]

    def _topology(self, x, geom_scan=True):
        """
        Transform topology output from libzfs to add `device` and make `type` uppercase.
        """
        if isinstance(x, dict):
            path = x.get('path')
            if path is not None:
                device = None
                if path.startswith('/dev/'):
                    device = self.middleware.call_sync('disk.label_to_dev', path[5:], geom_scan)
                x['device'] = device
            for key in x:
                if key == 'type' and isinstance(x[key], str):
                    x[key] = x[key].upper()
                else:
                    x[key] = self._topology(x[key], False)
        elif isinstance(x, list):
            for i, entry in enumerate(x):
                x[i] = self._topology(x[i], False)
        return x

    @private
    def pool_extend(self, pool):

        """
        If pool is encrypted we need to check if the pool is imported
        or if all geli providers exist.
        """
        try:
            zpool = self.middleware.call_sync('zfs.pool.query', [('id', '=', pool['name'])])[0]
        except Exception:
            zpool = None

        if zpool:
            pool['status'] = zpool['status']
            pool['scan'] = zpool['scan']
            pool['topology'] = self._topology(zpool['groups'])
        else:
            pool.update({
                'status': 'OFFLINE',
                'scan': None,
                'topology': None,
            })

        if pool['encrypt'] > 0:
            if zpool:
                pool['is_decrypted'] = True
            else:
                decrypted = True
                for ed in self.middleware.call_sync('datastore.query', 'storage.encrypteddisk', [('encrypted_volume', '=', pool['id'])]):
                    if not os.path.exists(f'/dev/{ed["encrypted_provider"]}.eli'):
                        decrypted = False
                        break
                pool['is_decrypted'] = decrypted
            pool['encryptkey_path'] = os.path.join(GELI_KEYPATH, f'{pool["encryptkey"]}.key')
        else:
            pool['encryptkey_path'] = None
            pool['is_decrypted'] = True
        return pool

    @accepts(Dict(
        'pool_create',
        Str('name', required=True),
        Bool('encryption', default=False),
        Str('deduplication', enum=[None, 'ON', 'VERIFY', 'OFF'], null=True),
        Dict(
            'topology',
            List('data', items=[
                Dict(
                    'datavdevs',
                    Str('type', enum=['RAIDZ1', 'RAIDZ2', 'RAIDZ3', 'MIRROR', 'STRIPE'], required=True),
                    List('disks', items=[Str('disk')], required=True),
                ),
            ], required=True),
            List('cache', items=[
                Dict(
                    'cachevdevs',
                    Str('type', enum=['STRIPE'], required=True),
                    List('disks', items=[Str('disk')], required=True),
                ),
            ]),
            List('log', items=[
                Dict(
                    'logvdevs',
                    Str('type', enum=['STRIPE', 'MIRROR'], required=True),
                    List('disks', items=[Str('disk')], required=True),
                ),
            ]),
            List('spares', items=[Str('disk')], default=[]),
            required=True,
        ),
        register=True,
    ))
    @job(lock='pool_createupdate')
    async def do_create(self, job, data):

        verrors = ValidationErrors()

        if await self.middleware.call('pool.query', [('name', '=', data['name'])]):
            verrors.add('pool_create.name', 'A pool with this name already exists.', errno.EEXIST)

        if not data['topology']['data']:
            verrors.add('pool_create.topology.data', 'At least one data vdev is required')

        await self.__common_validation(verrors, data, 'pool_create')
        disks, vdevs = await self.__convert_topology_to_vdevs(data['topology'])
        disks_cache = await self.__check_disks_availability(verrors, disks)

        if verrors:
            raise verrors

        if data['encryption']:
            enc_key = str(uuid.uuid4())
            enc_keypath = os.path.join(GELI_KEYPATH, f'{enc_key}.key')
        else:
            enc_key = ''
            enc_keypath = None

        enc_disks = await self.__format_disks(job, disks, enc_keypath)

        options = {
            'feature@lz4_compress': 'enabled',
            'altroot': '/mnt',
            'cachefile': ZPOOL_CACHE_FILE,
            'failmode': 'continue',
            'autoexpand': 'on',
        }

        fsoptions = {
            'compression': 'lz4',
            'aclmode': 'passthrough',
            'aclinherit': 'passthrough',
            'mountpoint': f'/{data["name"]}',
        }

        dedup = data.get('deduplication')
        if dedup:
            fsoptions['dedup'] = dedup.lower()

        cachefile_dir = os.path.dirname(ZPOOL_CACHE_FILE)
        if not os.path.isdir(cachefile_dir):
            os.makedirs(cachefile_dir)

        job.set_progress(90, 'Creating ZFS Pool')
        z_pool = await self.middleware.call('zfs.pool.create', {
            'name': data['name'],
            'vdevs': vdevs,
            'options': options,
            'fsoptions': fsoptions,
        })

        job.set_progress(95, 'Setting pool options')
        pool_id = None
        try:
            # Inherit mountpoint after create because we set mountpoint on creation
            # making it a "local" source.
            await self.middleware.call('zfs.dataset.update', data['name'], {
                'properties': {
                    'mountpoint': {'source': 'INHERIT'},
                },
            })
            await self.middleware.call('zfs.dataset.mount', data['name'])

            pool = {
                'name': data['name'],
                'guid': z_pool['guid'],
                'encrypt': int(data['encryption']),
                'encryptkey': enc_key,
            }
            pool_id = await self.middleware.call(
                'datastore.insert',
                'storage.volume',
                pool,
                {'prefix': 'vol_'},
            )

            await self.__save_encrypteddisks(pool_id, enc_disks, disks_cache)

            await self.middleware.call(
                'datastore.insert',
                'storage.scrub',
                {'volume': pool_id},
                {'prefix': 'scrub_'},
            )
        except Exception as e:
            # Something wrong happened, we need to rollback and destroy pool.
            try:
                await self.middleware.call('zfs.pool.delete', data['name'])
            except Exception:
                self.logger.warn('Failed to delete pool on pool.create rollback', exc_info=True)
            if pool_id:
                await self.middleware.call('datastore.delete', 'storage.volume', pool_id)
            raise e

        # There is really no point in waiting all these services to reload so do them
        # in background.
        async def restart_services():
            await self.middleware.call('service.reload', 'disk')
            await self.middleware.call('service.start', 'ix-syslogd')
            await self.middleware.call('service.restart', 'system_datasets')
            # regenerate crontab because of scrub
            await self.middleware.call('service.restart', 'cron')

        asyncio.ensure_future(restart_services())

        pool = await self._get_instance(pool_id)
        await self.middleware.call_hook('pool.post_create_or_update', pool=pool)
        return pool

    @accepts(Int('id'), Patch(
        'pool_create', 'pool_update',
        ('rm', {'name': 'name'}),
        ('rm', {'name': 'encryption'}),
        ('edit', {'name': 'topology', 'method': lambda x: setattr(x, 'update', True)}),
    ))
    @job(lock='pool_createupdate')
    async def do_update(self, job, id, data):

        pool = await self._get_instance(id)

        verrors = ValidationErrors()

        await self.__common_validation(verrors, data, 'pool_update', old=pool)
        disks, vdevs = await self.__convert_topology_to_vdevs(data['topology'])
        disks_cache = await self.__check_disks_availability(verrors, disks)

        if verrors:
            raise verrors

        if pool['encryptkey']:
            enc_keypath = os.path.join(GELI_KEYPATH, f'{pool["encryptkey"]}.key')
        else:
            enc_keypath = None

        enc_disks = await self.__format_disks(job, disks, enc_keypath)

        job.set_progress(90, 'Extending ZFS Pool')
        await (await self.middleware.call('zfs.pool.extend', pool['name'], vdevs)).wait()

        await self.__save_encrypteddisks(id, enc_disks, disks_cache)

        if pool['encrypt'] >= 2:
            # FIXME: ask current passphrase and validate
            await self.middleware.call('notifier.geli_passphrase', id, None)
            await self.middleware.call(
                'datastore.update', 'storage.volume', id, {'encrypt': 1}, {'prefix': 'vol_'},
            )

        pool = await self._get_instance(id)
        await self.middleware.call_hook('pool.post_create_or_update', pool=pool)
        return pool

    async def __common_validation(self, verrors, data, schema_name, old=None):
        topology_data = list(data['topology'].get('data') or [])

        if old:
            def disk_to_stripe():
                """
                We need to convert the original topology to use STRIPE
                instead of DISK to match the user input data
                """
                rv = []
                spare = None
                for i in old['topology']['data']:
                    if i['type'] == 'DISK':
                        if spare is None:
                            spare = {
                                'type': 'STRIPE',
                                'disks': [i['path']],
                            }
                            rv.append(spare)
                        else:
                            spare['disks'].append(i['path'])
                    else:
                        rv.append({
                            'type': i['type'],
                            'disks': [j['type'] for j in i['children']],
                        })
                return rv

            topology_data += disk_to_stripe()
        lastdatatype = None
        for i, vdev in enumerate(topology_data):
            numdisks = len(vdev['disks'])
            minmap = {
                'STRIPE': 1,
                'MIRROR': 2,
                'RAIDZ1': 3,
                'RAIDZ2': 4,
                'RAIDZ3': 5,
            }
            mindisks = minmap[vdev['type']]
            if numdisks < mindisks:
                verrors.add(
                    f'{schema_name}.topology.data.{i}.disks',
                    f'You need at least {mindisks} disk(s) for this vdev type.',
                )

            if lastdatatype and lastdatatype != vdev['type']:
                verrors.add(
                    f'{schema_name}.topology.data.{i}.type',
                    'You are not allowed to create a pool with different data vdev types '
                    f'({lastdatatype} and {vdev["type"]}).',
                )
            lastdatatype = vdev['type']

        for i in ('cache', 'log', 'spare'):
            value = data['topology'].get(i)
            if value and len(value) > 1:
                verrors.add(
                    f'{schema_name}.topology.{i}',
                    f'Only one row for the virtual device of type {i} is allowed.',
                )

    async def __convert_topology_to_vdevs(self, topology):
        # We do two things here:
        # 1. Gather all disks transversing the topology
        # 2. Keep track of the vdev each disk is supposed to be located
        #    along with a flag whether we should use swap partition in said vdev
        # This is required so we can format all disks in one pass, allowing it
        # to be performed in parellel if we wish to do so.
        disks = {}
        vdevs = []
        for i in ('data', 'cache', 'log'):
            t_vdevs = topology.get(i)
            if not t_vdevs:
                continue
            for t_vdev in t_vdevs:
                vdev_devs_list = []
                vdev = {
                    'root': i.upper(),
                    'type': t_vdev['type'],
                    'devices': vdev_devs_list,
                }
                vdevs.append(vdev)
                # cache and log devices should not have a swap
                create_swap = True if i == 'data' else False
                for disk in t_vdev['disks']:
                    disks[disk] = {'vdev': vdev_devs_list, 'create_swap': create_swap}

        if topology.get('spares'):
            vdev_devs_list = []
            vdevs.append({
                'root': 'SPARE',
                'type': 'STRIPE',
                'devices': vdev_devs_list,
            })
            for disk in topology['spares']:
                disks[disk] = {'vdev': vdev_devs_list, 'create_swap': True}

        return disks, vdevs

    async def __check_disks_availability(self, verrors, disks):
        """
        Makes sure the disks are present in the system and not reserved
        by anything else (boot, pool, iscsi, etc).

        Returns:
            dict - disk.query for all disks
        """
        disks_cache = dict(map(
            lambda x: (x['name'], x),
            await self.middleware.call(
                'disk.query', [('name', 'in', list(disks.keys()))]
            )
        ))
        disks_cache.update(dict(map(
            lambda x: (x['multipath_name'], x),
            await self.middleware.call(
                'disk.query', [('multipath_name', 'in', list(disks.keys()))]
            )
        )))

        disks_set = set(disks.keys())
        disks_not_in_cache = disks_set - set(disks_cache.keys())
        if disks_not_in_cache:
            verrors.add(
                'pool_create.topology',
                f'The following disks were not found in system: {"," .join(disks_not_in_cache)}.'
            )

        disks_reserved = await self.middleware.call('disk.get_reserved')
        disks_reserved = disks_set - (disks_set - set(disks_reserved))
        if disks_reserved:
            verrors.add(
                'pool_create.topology',
                f'The following disks are already in use: {"," .join(disks_reserved)}.'
            )
        return disks_cache

    async def __format_disks(self, job, disks, enc_keypath, passphrase=None):
        """
        Format all disks, putting all freebsd-zfs partitions created
        into their respectives vdevs.
        """
        enc_disks = []

        # TODO: Make this work in parallel for speed, may take a long time with dozens of drives
        swapgb = (await self.middleware.call('system.advanced.config'))['swapondrive']
        for i, disk_items in enumerate(disks.items()):
            disk, config = disk_items
            job.set_progress(15, f'Formatting disks ({i + 1}/{len(disks)})')
            await self.middleware.call('disk.format', disk, swapgb if config['create_swap'] else 0)
            devname = await self.middleware.call('disk.gptid_from_part_type', disk, 'freebsd-zfs')
            if enc_keypath:
                enc_disks.append({
                    'disk': disk,
                    'devname': devname,
                })
                devname = await self.middleware.call('disk.encrypt', devname, enc_keypath, passphrase)
            config['vdev'].append(f'/dev/{devname}')
        return enc_disks

    async def __save_encrypteddisks(self, pool_id, enc_disks, disks_cache):
        for enc_disk in enc_disks:
            await self.middleware.call(
                'datastore.insert',
                'storage.encrypteddisk',
                {
                    'volume': pool_id,
                    'disk': disks_cache[enc_disk['disk']]['identifier'],
                    'provider': enc_disk['devname'],
                },
                {'prefix': 'encrypted_'},
            )

    @item_method
    @accepts(Int('id', required=False, null=True))
    async def get_disks(self, oid):
        """
        Get all disks in use by pools.
        If `id` is provided only the disks from the given pool `id` will be returned.
        """
        filters = []
        if oid:
            filters.append(('id', '=', oid))
        for pool in await self.query(filters):
            if pool['is_decrypted']:
                for i in await self.middleware.call('zfs.pool.get_disks', pool['name']):
                    yield i
            else:
                for encrypted_disk in await self.middleware.call('datastore.query', 'storage.encrypteddisk',
                                                                 [('encrypted_volume', '=', pool['id'])]):
                    disk = {k[len("disk_"):]: v for k, v in encrypted_disk["encrypted_disk"].items()}
                    name = await self.middleware.call("disk.get_name", disk)
                    if os.path.exists(os.path.join("/dev", name)):
                        yield name

    @item_method
    @accepts(Int('id'), Dict(
        'options',
        Str('label', required=True),
        Str('disk', required=True),
        Bool('force', default=False),
        Str('passphrase', password=True),
    ))
    @job(lock='pool_replace')
    async def replace(self, job, oid, options):
        """
        Replace a disk on a pool.

        `label` is the ZFS guid or a device name
        `disk` is the identifier of a disk
        """
        pool = await self._get_instance(oid)

        verrors = ValidationErrors()

        unused_disks = await self.middleware.call('disk.get_unused')
        disk = list(filter(lambda x: x['identifier'] == options['disk'], unused_disks))
        if not disk:
            verrors.add('options.disk', 'Disk not found.', errno.ENOENT)
        else:
            disk = disk[0]

            if not options['force'] and not await self.middleware.call(
                'disk.check_clean', disk['devname']
            ):
                verrors.add('options.force', 'Disk is not clean, partitions were found.')

        if pool['encrypt'] == 2:
            if not options.get('passphrase'):
                verrors.add('options.passphrase', 'Passphrase is required for encrypted pool.')
            elif not await self.middleware.call(
                'disk.geli_testkey', pool, options['passphrase']
            ):
                verrors.add('options.passphrase', 'Passphrase is not valid.')

        found = self.__find_disk_from_topology(options['label'], pool)

        if not found:
            verrors.add('options.label', f'Label {options["label"]} not found.', errno.ENOENT)

        if verrors:
            raise verrors

        if found[0] in ('data', 'spare'):
            create_swap = True
        else:
            create_swap = False

        swap_disks = [disk['devname']]
        # If the disk we are replacing is still available, remove it from swap as well
        if found[1] and os.path.exists(found[1]['path']):
            from_disk = await self.middleware.call(
                'disk.label_to_disk', found[1]['path'].replace('/dev/', '')
            )
            if from_disk:
                swap_disks.append(from_disk)

        await self.middleware.call('disk.swaps_remove_disks', swap_disks)

        vdev = []
        passphrase_path = None
        if options.get('passphrase'):
            passf = tempfile.NamedTemporaryFile(mode='w+', dir='/tmp/')
            os.chmod(passf.name, 0o600)
            passf.write(options['passphrase'])
            passf.flush()
            passphrase_path = passf.name
        try:
            enc_disks = await self.__format_disks(
                job,
                {disk['devname']: {'vdev': vdev, 'create_swap': create_swap}},
                pool['encryptkey_path'],
                passphrase_path,
            )
        finally:
            if passphrase_path:
                passf.close()

        new_devname = vdev[0].replace('/dev/', '')

        try:
            await self.middleware.call(
                'zfs.pool.replace', pool['name'], options['label'], new_devname
            )
            # If we are replacing a faulted disk, kick it right after replace
            # is initiated.
            if options['label'].isdigit():
                await self.middleware.call('zfs.pool.detach', pool['name'], options['label'])
        except Exception as e:
            try:
                # If replace has failed lets detach geli to not keep disk busy
                await self.middleware.call('disk.geli_detach', new_devname)
            except Exception:
                self.logger.warn(f'Failed to geli detach {new_devname}', exc_info=True)
            raise e
        finally:
            # Needs to happen even if replace failed to put back disk that had been
            # removed from swap prior to replacement
            await self.middleware.call('disk.swaps_configure')

        await self.__save_encrypteddisks(oid, enc_disks, {disk['devname']: disk})

        return True

    def __find_disk_from_topology(self, label, pool):
        check = []
        found = None
        for root, children in pool['topology'].items():
            check.append((root, children))

        while check:
            root, children = check.pop()
            for c in children:
                if c['type'] == 'DISK':
                    if label in (c['path'].replace('/dev/', ''), c['guid']):
                        found = (root, c)
                        break
                if c['children']:
                    check.append((root, c['children']))
        return found

    @item_method
    @accepts(Int('id'), Dict(
        'options',
        Str('label', required=True),
    ))
    async def detach(self, oid, options):
        """
        Detach a disk from pool of id `id`.

        `label` is the vdev guid or device name.
        """
        pool = await self._get_instance(oid)

        verrors = ValidationErrors()
        found = self.__find_disk_from_topology(options['label'], pool)
        if not found:
            verrors.add('options.label', f'Label {options["label"]} not found on this pool.')
        if verrors:
            raise verrors

        disk = await self.middleware.call(
            'disk.label_to_disk', found[1]['path'].replace('/dev/', '')
        )
        if disk:
            await self.middleware.call('disk.swaps_remove_disks', [disk])

        await self.middleware.call('zfs.pool.detach', pool['name'], found[1]['guid'])

        await self.middleware.call('notifier.sync_encrypted', oid)

        if disk:
            await self.middleware.call('disk.unlabel', disk)

        return True

    @item_method
    @accepts(Int('id'), Dict(
        'options',
        Str('label', required=True),
    ))
    async def offline(self, oid, options):
        """
        Offline a disk from pool of id `id`.

        `label` is the vdev guid or device name.
        """
        pool = await self._get_instance(oid)

        verrors = ValidationErrors()
        found = self.__find_disk_from_topology(options['label'], pool)
        if not found:
            verrors.add('options.label', f'Label {options["label"]} not found on this pool.')
        if verrors:
            raise verrors

        disk = await self.middleware.call(
            'disk.label_to_disk', found[1]['path'].replace('/dev/', '')
        )
        await self.middleware.call('disk.swaps_remove_disks', [disk])

        await self.middleware.call('zfs.pool.offline', pool['name'], found[1]['guid'])

        if found[1]['path'].endswith('.eli'):
            devname = found[1]['path'].replace('/dev/', '')[:-4]
            await self.middleware.call('disk.geli_detach', devname)
            await self.middleware.call(
                'datastore.delete',
                'storage.encrypteddisk',
                [('encrypted_volume', '=', oid), ('encrypted_provider', '=', devname)],
            )
        return True

    @item_method
    @accepts(Int('id'), Dict(
        'options',
        Str('label', required=True),
    ))
    async def online(self, oid, options):
        """
        Online a disk from pool of id `id`.

        `label` is the vdev guid or device name.
        """
        pool = await self._get_instance(oid)

        verrors = ValidationErrors()

        found = self.__find_disk_from_topology(options['label'], pool)
        if not found:
            verrors.add('options.label', f'Label {options["label"]} not found on this pool.')

        if pool['encrypt'] > 0:
            verrors.add('id', 'Disk cannot be set to online in encrypted pool.')

        if verrors:
            raise verrors

        await self.middleware.call('zfs.pool.online', pool['name'], found[1]['guid'])

        disk = await self.middleware.call(
            'disk.label_to_disk', found[1]['path'].replace('/dev/', '')
        )
        if disk:
            await self.middleware.call('disk.swaps_configure')

        return True

    @item_method
    @accepts(Int('id'), Dict(
        'options',
        Str('label', required=True),
    ))
    async def remove(self, oid, options):
        """
        Remove a disk from pool of id `id`.

        `label` is the vdev guid or device name.
        """
        pool = await self._get_instance(oid)

        verrors = ValidationErrors()

        found = self.__find_disk_from_topology(options['label'], pool)
        if not found:
            verrors.add('options.label', f'Label {options["label"]} not found on this pool.')

        if verrors:
            raise verrors

        await self.middleware.call('zfs.pool.remove', pool['name'], found[1]['guid'])

        await self.middleware.call('notifier.sync_encrypted', oid)

        if found[1]['path'].endswith('.eli'):
            devname = found[1]['path'].replace('/dev/', '')[:-4]
            await self.middleware.call('disk.geli_detach', devname)

        disk = await self.middleware.call(
            'disk.label_to_disk', found[1]['path'].replace('/dev/', '')
        )
        if disk:
            await self.middleware.call('disk.swaps_remove_disks', [disk])
            await self.middleware.call('disk.unlabel', disk)

    @item_method
    @accepts(Int('id'), Dict('options',
        Str('passphrase', password=True, required=True, null=True),
        Str('admin_password', password=True),
    ))
    async def passphrase(self, oid, options):
        """
        Create/Change/Remove passphrase for an encrypted pool.

        Setting passphrase to null will remove the passphrase.
        `admin_password` is required when changing or removing passphrase.
        """
        pool = await self._get_instance(oid)

        verrors = ValidationErrors()

        if pool['encrypt'] == 0:
            verrors.add('id', 'Pool is not encrypted.')

        # For historical reasons (API v1.0 compatibility) we only require
        # admin_password when changing/removing passphrase
        if pool['encrypt'] == 2:
            if not options.get('admin_password'):
                verrors.add('options.admin_password', 'This attribute is required.')
            else:
                if not await self.middleware.call(
                    'auth.check_user', 'root', options['admin_password']
                ):
                    verrors.add('options.admin_password', 'Invalid admin password.')

        if verrors:
            raise verrors

        await self.middleware.call('disk.geli_passphrase', pool, options['passphrase'], True)

        if pool['encrypt'] == 1 and options['passphrase']:
            await self.middleware.call(
                'datastore.update', 'storage.volume', oid, {'vol_encrypt': 2}
            )
        elif pool['encrypt'] == 2 and not options['passphrase']:
            await self.middleware.call(
                'datastore.update', 'storage.volume', oid, {'vol_encrypt': 1}
            )
        return True

    @item_method
    @accepts(Int('id'), Dict('options',
        Str('admin_password', password=True, required=False),
    ))
    async def rekey(self, oid, options):
        """
        Rekey encrypted pool `id`.
        """
        pool = await self._get_instance(oid)

        verrors = ValidationErrors()

        if pool['encrypt'] == 0:
            verrors.add('id', 'Pool is not encrypted.')

        # admin password is optional, its choice of the client to enforce
        # it or not.
        if 'admin_password' in options and not await self.middleware.call(
            'auth.check_user', 'root', options['admin_password']
        ):
            verrors.add('options.admin_password', 'Invalid admin password.')

        if verrors:
            raise verrors

        await self.middleware.call('disk.geli_rekey', pool)

        if pool['encrypt'] == 2:
            await self.middleware.call(
                'datastore.update', 'storage.volume', oid, {'vol_encrypt': 1}
            )

        await self.middleware.call_hook('pool.rekey_done', pool=pool)
        return True

    @item_method
    @accepts(Int('id'))
    async def download_encryption_key(self, oid):
        """
        Download encryption key for a given pool `id`.
        """
        pool = await self.query([('id', '=', oid)], {'get': True})
        if not pool['encryptkey']:
            return None

        job_id, url = await self.middleware.call(
            'core.download',
            'filesystem.get',
            [os.path.join(self.GELI_KEYPATH, f"{pool['encryptkey']}.key")],
            'geli.key'
        )
        return url

    @private
    def configure_resilver_priority(self):
        """
        Configure resilver priority based on user selected off-peak hours.
        """
        resilver = self.middleware.call_sync('datastore.config', 'storage.resilver')

        if not resilver['enabled'] or not resilver['weekday']:
            return

        higher_prio = False
        weekdays = map(lambda x: int(x), resilver['weekday'].split(','))
        now = datetime.now()
        now_t = now.time()
        # end overlaps the day
        if resilver['begin'] > resilver['end']:
            if now.isoweekday() in weekdays and now_t >= resilver['begin']:
                higher_prio = True
            else:
                lastweekday = now.isoweekday() - 1
                if lastweekday == 0:
                    lastweekday = 7
                if lastweekday in weekdays and now_t < resilver['end']:
                    higher_prio = True
        # end does not overlap the day
        else:
            if now.isoweekday() in weekdays and now_t >= resilver['begin'] and now_t < resilver['end']:
                higher_prio = True

        if higher_prio:
            resilver_delay = 0
            resilver_min_time_ms = 9000
            scan_idle = 0
        else:
            resilver_delay = 2
            resilver_min_time_ms = 3000
            scan_idle = 50

        sysctl.filter('vfs.zfs.resilver_delay')[0].value = resilver_delay
        sysctl.filter('vfs.zfs.resilver_min_time_ms')[0].value = resilver_min_time_ms
        sysctl.filter('vfs.zfs.scan_idle')[0].value = scan_idle

    @accepts()
    async def import_find(self):
        """
        Get a list of pools available for import with the following details:
        name, guid, status, hostname.
        """

        existing_guids = [i['guid'] for i in await self.middleware.call('pool.query')]

        for pool in await self.middleware.call('zfs.pool.find_import'):
            if pool['status'] == 'UNAVAIL':
                continue
            # Exclude pools with same guid as existing pools (in database)
            # It could be the pool is in the database but was exported/detached for some reason
            # See #6808
            if pool['guid'] in existing_guids:
                continue
            entry = {}
            for i in ('name', 'guid', 'status', 'hostname'):
                entry[i] = pool[i]
            yield entry

    @accepts(Dict(
        'pool_import',
        Str('guid', required=True),
        Str('name'),
        Str('passphrase', private=True),
        List('devices', items=[Str('device')], default=[]),
    ))
    @job(lock='import_pool', pipes=['input'], check_pipes=False)
    async def import_pool(self, job, data):
        """
        Import a pool.

        Errors:
            ENOENT - Pool not found
        """

        pool = None
        for p in await self.middleware.call('zfs.pool.find_import'):
            if p['guid'] == data['guid']:
                pool = p
                break
        if pool is None:
            raise CallError(f'Pool with guid "{data["guid"]}" not found', errno.ENOENT)

        if data['devices']:
            job.check_pipe("input")
            args = [job.pipes.input.r, data['passphrase'], data['devices']]
        else:
            args = []

        await self.middleware.call('notifier.volume_import', data.get('name') or pool['name'], data['guid'], *args)
        return True

    @accepts(Str('volume'), Str('fs_type'), Dict('fs_options', additional_attrs=True), Str('dst_path'))
    @job(lock=lambda args: 'volume_import', logs=True)
    async def import_disk(self, job, volume, fs_type, fs_options, dst_path):
        job.set_progress(None, description="Mounting")

        src = os.path.join('/var/run/importcopy/tmpdir', os.path.relpath(volume, '/'))

        if os.path.exists(src):
            os.rmdir(src)

        try:
            os.makedirs(src)

            async with KernelModuleContextManager({"msdosfs": "msdosfs_iconv",
                                                   "ntfs": "fuse"}.get(fs_type)):
                async with MountFsContextManager(self.middleware, volume, src, fs_type, fs_options, ["ro"]):
                    job.set_progress(None, description="Importing")

                    line = [
                        '/usr/local/bin/rsync',
                        '--info=progress2',
                        '--modify-window=1',
                        '-rltvh',
                        '--no-perms',
                        src + '/',
                        dst_path
                    ]
                    rsync_proc = await Popen(
                        line, stdout=subprocess.PIPE, stderr=subprocess.PIPE, bufsize=0, preexec_fn=os.setsid,
                    )
                    try:
                        progress_buffer = JobProgressBuffer(job)
                        while True:
                            line = await rsync_proc.stdout.readline()
                            job.logs_fd.write(line)
                            if line:
                                try:
                                    line = line.decode("utf-8", "ignore").strip()
                                    bits = re.split("\s+", line)
                                    if len(bits) == 6 and bits[1].endswith("%") and bits[1][:-1].isdigit():
                                        progress_buffer.set_progress(int(bits[1][:-1]))
                                    elif not line.endswith('/'):
                                        if (
                                            line not in ['sending incremental file list'] and
                                            'xfr#' not in line
                                        ):
                                            progress_buffer.set_progress(None, extra=line)
                                except Exception:
                                    logger.warning('Parsing error in rsync task', exc_info=True)
                            else:
                                break

                        progress_buffer.flush()
                        await rsync_proc.wait()
                        if rsync_proc.returncode != 0:
                            raise Exception("rsync failed with exit code %r" % rsync_proc.returncode)
                    except asyncio.CancelledError:
                        rsync_proc.kill()
                        raise

                    job.set_progress(100, description="Done", extra="")
        finally:
            os.rmdir(src)

    @accepts()
    def import_disk_msdosfs_locales(self):
        return [
            locale.strip()
            for locale in subprocess.check_output(["locale", "-a"], encoding="utf-8").split("\n")
            if locale.strip()
        ]

    """
    These methods are hacks for old UI which supports only one volume import at a time
    """

    dismissed_import_disk_jobs = set()

    @private
    async def get_current_import_disk_job(self):
        import_jobs = await self.middleware.call('core.get_jobs', [('method', '=', 'pool.import_disk')])
        not_dismissed_import_jobs = [job for job in import_jobs if job["id"] not in self.dismissed_import_disk_jobs]
        if not_dismissed_import_jobs:
            return not_dismissed_import_jobs[0]

    @private
    async def dismiss_current_import_disk_job(self):
        current_import_job = await self.get_current_import_disk_job()
        if current_import_job:
            self.dismissed_import_disk_jobs.add(current_import_job["id"])


class PoolDatasetService(CRUDService):

    class Config:
        namespace = 'pool.dataset'

    @filterable
    def query(self, filters=None, options=None):
        # Otimization for cases in which they can be filtered at zfs.dataset.query
        zfsfilters = []
        for f in filters or []:
            if len(f) == 3:
                if f[0] in ('id', 'name', 'pool', 'type'):
                    zfsfilters.append(f)
        datasets = self.middleware.call_sync('zfs.dataset.query', zfsfilters, None)
        return filter_list(self.__transform(datasets), filters, options)

    def __transform(self, datasets):
        """
        We need to transform the data zfs gives us to make it consistent/user-friendly,
        making it match whatever pool.dataset.{create,update} uses as input.
        """
        def transform(dataset):
            for orig_name, new_name, method in (
                ('org.freenas:description', 'comments', None),
                ('org.freenas:quota_warning', 'quota_warning', None),
                ('org.freenas:quota_critical', 'quota_critical', None),
                ('org.freenas:refquota_warning', 'refquota_warning', None),
                ('org.freenas:refquota_critical', 'refquota_critical', None),
                ('dedup', 'deduplication', str.upper),
                ('atime', None, str.upper),
                ('casesensitivity', None, str.upper),
                ('exec', None, str.upper),
                ('sync', None, str.upper),
                ('compression', None, str.upper),
                ('compressratio', None, None),
                ('origin', None, None),
                ('quota', None, _null),
                ('refquota', None, _null),
                ('reservation', None, _null),
                ('refreservation', None, _null),
                ('copies', None, None),
                ('snapdir', None, str.upper),
                ('readonly', None, str.upper),
                ('recordsize', None, None),
                ('sparse', None, None),
                ('volsize', None, None),
                ('volblocksize', None, None),
            ):
                if orig_name not in dataset['properties']:
                    continue
                i = new_name or orig_name
                dataset[i] = dataset['properties'][orig_name]
                if method:
                    dataset[i]['value'] = method(dataset[i]['value'])
            del dataset['properties']

            if dataset['type'] == 'FILESYSTEM':
                dataset['share_type'] = self.middleware.call_sync(
                    'notifier.get_dataset_share_type', dataset['name'],
                ).upper()
            else:
                dataset['share_type'] = None

            rv = []
            for child in dataset['children']:
                rv.append(transform(child))
            dataset['children'] = rv

            return dataset

        rv = []
        for dataset in datasets:
            rv.append(transform(dataset))
        return rv

    @accepts(Dict(
        'pool_dataset_create',
        Str('name', required=True),
        Str('type', enum=['FILESYSTEM', 'VOLUME'], default='FILESYSTEM'),
        Int('volsize'),  # IN BYTES
        Str('volblocksize', enum=[
            '512', '1K', '2K', '4K', '8K', '16K', '32K', '64K', '128K',
        ]),
        Bool('sparse'),
        Bool('force_size'),
        Str('comments'),
        Str('sync', enum=[
            'STANDARD', 'ALWAYS', 'DISABLED',
        ]),
        Str('compression', enum=[
            'OFF', 'LZ4', 'GZIP', 'GZIP-1', 'GZIP-9', 'ZLE', 'LZJB',
        ]),
        Str('atime', enum=['ON', 'OFF']),
        Str('exec', enum=['ON', 'OFF']),
        Int('quota', null=True),
        Int('quota_warning', validators=[Range(0, 100)]),
        Int('quota_critical', validators=[Range(0, 100)]),
        Int('refquota', null=True),
        Int('refquota_warning', validators=[Range(0, 100)]),
        Int('refquota_critical', validators=[Range(0, 100)]),
        Int('reservation'),
        Int('refreservation'),
        Int('copies'),
        Str('snapdir', enum=['VISIBLE', 'HIDDEN']),
        Str('deduplication', enum=['ON', 'VERIFY', 'OFF']),
        Str('readonly', enum=['ON', 'OFF']),
        Str('recordsize', enum=[
            '512', '1K', '2K', '4K', '8K', '16K', '32K', '64K', '128K', '256K', '512K', '1024K',
        ]),
        Str('casesensitivity', enum=['SENSITIVE', 'INSENSITIVE', 'MIXED']),
        Str('share_type', enum=['UNIX', 'WINDOWS', 'MAC']),
        register=True,
    ))
    async def do_create(self, data):
        """
        Creates a dataset/zvol.

        `volsize` is required for type=VOLUME and is supposed to be a multiple of the block size.
        """

        verrors = ValidationErrors()

        if '/' not in data['name']:
            verrors.add('pool_dataset_create.name', 'You need a full name, e.g. pool/newdataset')
        else:
            await self.__common_validation(verrors, 'pool_dataset_create', data, 'CREATE')

        mountpoint = os.path.join('/mnt', data['name'])
        if os.path.exists(mountpoint):
            verrors.add('pool_dataset_create.name', f'Path {mountpoint} already exists')

        if verrors:
            raise verrors

        props = {}
        for i, real_name, transform in (
            ('atime', None, str.lower),
            ('casesensitivity', None, str.lower),
            ('comments', 'org.freenas:description', None),
            ('compression', None, str.lower),
            ('copies', None, lambda x: str(x)),
            ('deduplication', 'dedup', str.lower),
            ('exec', None, str.lower),
            ('quota', None, _none),
            ('quota_warning', 'org.freenas:quota_warning', str),
            ('quota_critical', 'org.freenas:quota_critical', str),
            ('readonly', None, str.lower),
            ('recordsize', None, None),
            ('refquota', None, _none),
            ('refquota_warning', 'org.freenas:refquota_warning', str),
            ('refquota_critical', 'org.freenas:refquota_critical', str),
            ('refreservation', None, _none),
            ('reservation', None, _none),
            ('snapdir', None, str.lower),
            ('sparse', None, None),
            ('sync', None, str.lower),
            ('volblocksize', None, None),
            ('volsize', None, lambda x: str(x)),
        ):
            if i not in data:
                continue
            name = real_name or i
            props[name] = data[i] if not transform else transform(data[i])

        await self.middleware.call('zfs.dataset.create', {
            'name': data['name'],
            'type': data['type'],
            'properties': props,
        })

        data['id'] = data['name']

        await self.middleware.call('zfs.dataset.mount', data['name'])

        if data['type'] == 'FILESYSTEM':
            await self.middleware.call(
                'notifier.change_dataset_share_type', data['name'], data.get('share_type', 'UNIX').lower()
            )

        return await self._get_instance(data['id'])

    def _add_inherit(name):
        def add(attr):
            attr.enum.append('INHERIT')
        return {'name': name, 'method': add}

    @accepts(Str('id', required=True), Patch(
        'pool_dataset_create', 'pool_dataset_update',
        ('rm', {'name': 'name'}),
        ('rm', {'name': 'type'}),
        ('rm', {'name': 'casesensitivity'}),  # Its a readonly attribute
        ('rm', {'name': 'sparse'}),  # Create time only attribute
        ('rm', {'name': 'volblocksize'}),  # Create time only attribute
        ('edit', _add_inherit('atime')),
        ('edit', _add_inherit('exec')),
        ('edit', _add_inherit('sync')),
        ('edit', _add_inherit('compression')),
        ('edit', _add_inherit('deduplication')),
        ('edit', _add_inherit('readonly')),
        ('edit', _add_inherit('recordsize')),
        ('edit', _add_inherit('snapdir')),
        ('add', Inheritable('quota_warning', value=Int('quota_warning', validators=[Range(0, 100)]))),
        ('add', Inheritable('quota_critical', value=Int('quota_critical', validators=[Range(0, 100)]))),
        ('add', Inheritable('refquota_warning', value=Int('refquota_warning', validators=[Range(0, 100)]))),
        ('add', Inheritable('refquota_critical', value=Int('refquota_critical', validators=[Range(0, 100)]))),
        ('attr', {'update': True}),
    ))
    async def do_update(self, id, data):
        """
        Updates a dataset/zvol `id`.
        """

        verrors = ValidationErrors()

        dataset = await self.middleware.call('pool.dataset.query', [('id', '=', id)])
        if not dataset:
            verrors.add('id', f'{id} does not exist', errno.ENOENT)
        else:
            data['type'] = dataset[0]['type']
            data['name'] = dataset[0]['name']
            if data['type'] == 'VOLUME':
                data['volblocksize'] = dataset[0]['volblocksize']['value']
            await self.__common_validation(verrors, 'pool_dataset_update', data, 'UPDATE')
            if 'volsize' in data:
                if data['volsize'] < dataset[0]['volsize']['parsed']:
                    verrors.add('pool_dataset_update.volsize',
                                'You cannot shrink a zvol from GUI, this may lead to data loss.')
        if verrors:
            raise verrors

        props = {}
        for i, real_name, transform, inheritable in (
            ('atime', None, str.lower, True),
            ('comments', 'org.freenas:description', None, False),
            ('sync', None, str.lower, True),
            ('compression', None, str.lower, True),
            ('deduplication', 'dedup', str.lower, True),
            ('exec', None, str.lower, True),
            ('quota', None, _none, False),
            ('quota_warning', 'org.freenas:quota_warning', str, True),
            ('quota_critical', 'org.freenas:quota_critical', str, True),
            ('refquota', None, _none, False),
            ('refquota_warning', 'org.freenas:refquota_warning', str, True),
            ('refquota_critical', 'org.freenas:refquota_critical', str, True),
            ('reservation', None, _none, False),
            ('refreservation', None, _none, False),
            ('copies', None, None, False),
            ('snapdir', None, str.lower, True),
            ('readonly', None, str.lower, True),
            ('recordsize', None, None, True),
            ('volsize', None, lambda x: str(x), False),
        ):
            if i not in data:
                continue
            name = real_name or i
            if inheritable and data[i] == 'INHERIT':
                props[name] = {'source': 'INHERIT'}
            else:
                props[name] = {'value': data[i] if not transform else transform(data[i])}

        rv = await self.middleware.call('zfs.dataset.update', id, {'properties': props})

        if data['type'] == 'FILESYSTEM' and 'share_type' in data:
            await self.middleware.call(
                'notifier.change_dataset_share_type', id, data['share_type'].lower()
            )
        elif data['type'] == 'VOLUME' and 'volsize' in data:
            if await self.middleware.call('iscsi.extent.query', [('path', '=', f'zvol/{id}')]):
                await self.middleware.call('service.reload', 'iscsitarget')

        return rv

    async def __common_validation(self, verrors, schema, data, mode):
        assert mode in ('CREATE', 'UPDATE')

        parent = await self.middleware.call(
            'zfs.dataset.query',
            [('id', '=', data['name'].rsplit('/')[0])]
        )

        if not parent:
            verrors.add(
                f'{schema}.name',
                'Please specify a pool which exists for the dataset/volume to be created'
            )
        else:
            parent = parent[0]

        if data['type'] == 'FILESYSTEM':
            for i in ('force_size', 'sparse', 'volsize', 'volblocksize'):
                if i in data:
                    verrors.add(f'{schema}.{i}', 'This field is not valid for FILESYSTEM')
        elif data['type'] == 'VOLUME':
            if mode == 'CREATE' and 'volsize' not in data:
                verrors.add(f'{schema}.volsize', 'This field is required for VOLUME')

            for i in (
                'atime', 'casesensitivity', 'quota', 'refquota', 'recordsize', 'share_type',
            ):
                if i in data:
                    verrors.add(f'{schema}.{i}', 'This field is not valid for VOLUME')

            if 'volsize' in data and parent:

                avail_mem = int(parent['properties']['available']['rawvalue'])

                if mode == 'UPDATE':
                    avail_mem += int((await self.middleware.call(
                        'zfs.dataset.query',
                        [['id', '=', data['name']]]
                    ))[0]['properties']['used']['rawvalue'])

                if (
                    data['volsize'] > (avail_mem * 0.80) and
                    not data.get('force_size', False)
                ):
                    verrors.add(
                        f'{schema}.volsize',
                        'It is not recommended to use more than 80% of your available space for VOLUME'
                    )

                if 'volblocksize' in data:

                    if data['volblocksize'].isdigit():
                        block_size = int(data['volblocksize'])
                    else:
                        block_size = int(data['volblocksize'][:-1]) * 1024

                    if data['volsize'] % block_size:
                        verrors.add(
                            f'{schema}.volsize',
                            'Volume size should be a multiple of volume block size'
                        )

    @accepts(Str('id'), Bool('recursive', default=False))
    async def do_delete(self, id, recursive):
        iscsi_target_extents = await self.middleware.call('iscsi.extent.query', [
            ['type', '=', 'DISK'],
            ['path', '=', f'zvol/{id}']
        ])
        if iscsi_target_extents:
            raise CallError("This volume is in use by iSCSI extent, please remove it first.")

        return await self.middleware.call('zfs.dataset.delete', id, recursive)

    @item_method
    @accepts(Str('id'))
    async def promote(self, id):
        """
        Promote the cloned dataset `id`
        """
        dataset = await self.middleware.call('zfs.dataset.query', [('id', '=', id)])
        if not dataset:
            raise CallError(f'Dataset "{id}" does not exist.', errno.ENOENT)
        if not dataset[0]['properties']['origin']['value']:
            raise CallError('Only cloned datasets can be promoted.', errno.EBADMSG)
        return await self.middleware.call('zfs.dataset.promote', id)

    @accepts(
        Str('id', default=None, required=True),
        Dict('pool_dataset_permission',
             Str('user'),
             Str('group'),
             UnixPerm('mode'),
             Str('acl', enum=['UNIX', 'MAC', 'WINDOWS'], default='UNIX'),
             Bool('recursive', default=False)
             )
    )
    @item_method
    async def permission(self, id, data):

        path = (await self._get_instance(id))['mountpoint']
        user = data.get('user', None)
        group = data.get('group', None)
        mode = data.get('mode', None)
        recursive = data.get('recursive', False)
        acl = data['acl']
        verrors = ValidationErrors()

        if (acl == 'UNIX' or acl == 'MAC') and mode is None:
            verrors.add('pool_dataset_permission.mode',
                        'This field is required')

        if verrors:
            raise verrors

        await self.middleware.call('notifier.mp_change_permission', path, user,
                                   group, mode, recursive, acl.lower())
        return data

    @accepts(Str('pool'))
    async def recommended_zvol_blocksize(self, pool):
        pool = await self.middleware.call('pool.query', [['name', '=', pool]], {'get': True})
        numdisks = 4
        for vdev in pool['topology']['data']:
<<<<<<< HEAD
            if vdev['type'] == 'RAIDZ1':
=======
            if vdev['type'] == 'RAIDZ':
>>>>>>> 3a6cf8e9
                num = len(vdev['children']) - 1
            elif vdev['type'] == 'RAIDZ2':
                num = len(vdev['children']) - 2
            elif vdev['type'] == 'RAIDZ3':
                num = len(vdev['children']) - 3
            elif vdev['type'] == 'MIRROR':
                num = 1
            else:
                num = len(vdev['children'])
            if num > numdisks:
                numdisks = num
        return '%dK' % 2 ** ((numdisks * 4) - 1).bit_length()


class PoolScrubService(CRUDService):

    class Config:
        datastore = 'storage.scrub'
        datastore_extend = 'pool.scrub.pool_scrub_extend'
        datastore_prefix = 'scrub_'
        namespace = 'pool.scrub'

    @private
    async def pool_scrub_extend(self, data):
        data['pool'] = data.pop('volume')
        data['pool'] = data['pool']['id']
        Cron.convert_db_format_to_schedule(data)
        return data

    @private
    async def validate_data(self, data, schema):
        verrors = ValidationErrors()

        pool_pk = data.get('pool')
        if pool_pk:
            pool_obj = await self.middleware.call(
                'datastore.query',
                'storage.volume',
                [('id', '=', pool_pk)]
            )

            if len(pool_obj) == 0:
                verrors.add(
                    f'{schema}.pool',
                    'The specified volume does not exist'
                )
            elif (
                    'id' not in data.keys() or
                    (
                        'id' in data.keys() and
                        'original_pool_id' in data.keys() and
                        pool_pk != data['original_pool_id']
                    )
            ):
                scrub_obj = await self.query(filters=[('pool', '=', pool_pk)])
                if len(scrub_obj) != 0:
                    verrors.add(
                        f'{schema}.pool',
                        'A scrub with this pool already exists'
                    )

        return verrors, data

    @accepts(
        Dict(
            'pool_scrub_create',
            Int('pool', validators=[Range(min=1)], required=True),
            Int('threshold', validators=[Range(min=0)]),
            Str('description'),
            Cron('schedule'),
            Bool('enabled'),
            register=True
        )
    )
    async def do_create(self, data):
        verrors, data = await self.validate_data(data, 'pool_scrub_create')

        if verrors:
            raise verrors

        data['volume'] = data.pop('pool')
        Cron.convert_schedule_to_db_format(data)

        data['id'] = await self.middleware.call(
            'datastore.insert',
            self._config.datastore,
            data,
            {'prefix': self._config.datastore_prefix}
        )

        await self.middleware.call(
            'service.restart',
            'cron',
            {'onetime': False}
        )

        return await self.query(filters=[('id', '=', data['id'])], options={'get': True})

    @accepts(
        Int('id', validators=[Range(min=1)]),
        Patch('pool_scrub_create', 'pool_scrub_update', ('attr', {'update': True}))
    )
    async def do_update(self, id, data):
        task_data = await self.query(filters=[('id', '=', id)], options={'get': True})
        original_data = task_data.copy()
        task_data['original_pool_id'] = original_data['pool']
        task_data.update(data)
        verrors, task_data = await self.validate_data(task_data, 'pool_scrub_update')

        if verrors:
            raise verrors

        task_data.pop('original_pool_id')
        Cron.convert_schedule_to_db_format(task_data)
        Cron.convert_schedule_to_db_format(original_data)

        if len(set(task_data.items()) ^ set(original_data.items())) > 0:

            task_data['volume'] = task_data.pop('pool')

            await self.middleware.call(
                'datastore.update',
                self._config.datastore,
                id,
                task_data,
                {'prefix': self._config.datastore_prefix}
            )

            await self.middleware.call(
                'service.restart',
                'cron',
                {'onetime': False}
            )

        return await self.query(filters=[('id', '=', id)], options={'get': True})

    @accepts(
        Int('id')
    )
    async def do_delete(self, id):
        response = await self.middleware.call(
            'datastore.delete',
            self._config.datastore,
            id
        )

        await self.middleware.call(
            'service.restart',
            'cron',
            {'onetime': False}
        )
        return response


def setup(middleware):
    asyncio.ensure_future(middleware.call('pool.configure_resilver_priority'))<|MERGE_RESOLUTION|>--- conflicted
+++ resolved
@@ -1647,11 +1647,7 @@
         pool = await self.middleware.call('pool.query', [['name', '=', pool]], {'get': True})
         numdisks = 4
         for vdev in pool['topology']['data']:
-<<<<<<< HEAD
             if vdev['type'] == 'RAIDZ1':
-=======
-            if vdev['type'] == 'RAIDZ':
->>>>>>> 3a6cf8e9
                 num = len(vdev['children']) - 1
             elif vdev['type'] == 'RAIDZ2':
                 num = len(vdev['children']) - 2
