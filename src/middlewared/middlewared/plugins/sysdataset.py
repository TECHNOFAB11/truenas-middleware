from middlewared.schema import accepts, Bool, Dict, Str
from middlewared.service import CallError, ConfigService, ValidationErrors, job, private
from middlewared.utils import Popen, run

import asyncio
import errno
import os
import shutil
import uuid

SYSDATASET_PATH = '/var/db/system'


class SystemDatasetService(ConfigService):

    class Config:
        datastore = 'system.systemdataset'
        datastore_extend = 'systemdataset.config_extend'
        datastore_prefix = 'sys_'

    @private
    async def config_extend(self, config):

        # Add `is_decrypted` dynamic attribute
        if config['pool'] == 'freenas-boot':
            config['is_decrypted'] = True
        else:
            pool = await self.middleware.call('pool.query', [('name', '=', config['pool'])])
            if pool:
                config['is_decrypted'] = pool[0]['is_decrypted']
            else:
                config['is_decrypted'] = False

        if config['is_decrypted']:
            config['basename'] = f'{config["pool"]}/.system'
        else:
            config['basename'] = None

        # Make `uuid` point to the uuid of current node
        config['uuid_a'] = config['uuid']
        if not await self.middleware.call('system.is_freenas'):
            if await self.middleware.call('failover.node') == 'B':
                config['uuid'] = config['uuid_b']

        if not config['uuid']:
            config['uuid'] = uuid.uuid4().hex
            if not await self.middleware.call('system.is_freenas') and await self.middleware.call('failover.node') == 'B':
                attr = 'uuid_b'
                config[attr] = config['uuid']
            else:
                attr = 'uuid'
            await self.middleware.call('datastore.update', 'system.systemdataset', config['id'], {f'sys_{attr}': config['uuid']})

        config['syslog'] = config.pop('syslog_usedataset')

        if not os.path.exists(SYSDATASET_PATH) or not os.path.ismount(SYSDATASET_PATH):
            config['path'] = None
        else:
            config['path'] = SYSDATASET_PATH

        return config

    @accepts(Dict(
        'sysdataset_update',
        Str('pool', null=True),
        Str('pool_exclude', null=True),
        Bool('syslog'),
        update=True
    ))
    @job(lock='sysdataset_update')
    async def do_update(self, job, data):
        config = await self.config()

        new = config.copy()
        new.update(data)

        verrors = ValidationErrors()
        if new['pool'] and not await self.middleware.call(
            'zfs.pool.query', [('name', '=', new['pool'])]
        ):
            verrors.add('sysdataset_update.pool', f'Pool "{new["pool"]}" not found', errno.ENOENT)
        elif not new['pool']:
            for pool in await self.middleware.call('pool.query'):
                if data.get('pool_exclude') == pool['name']:
                    continue
                new['pool'] = pool['name']
                break
            else:
                new['pool'] = 'freenas-boot'
        verrors.check()

        new['syslog_usedataset'] = new['syslog']
<<<<<<< HEAD
        await self.middleware.call('datastore.update', 'system.systemdataset', config['id'], new, {'prefix': 'sys_'})
=======
        new['rrd_usedataset'] = new['rrd']

        update_dict = new.copy()
        for key in ('is_decrypted', 'basename', 'uuid_a', 'syslog', 'rrd', 'path'):
            update_dict.pop(key, None)

        await self.middleware.call(
            'datastore.update',
            'system.systemdataset',
            config['id'],
            update_dict,
            {'prefix': 'sys_'}
        )
>>>>>>> 36d4e606

        if config['pool'] != new['pool']:
            await self.migrate(config['pool'], new['pool'])

        await self.setup()

        if config['syslog'] != new['syslog']:
            await self.middleware.call('service.restart', 'syslogd')

        return await self.config()

    @accepts(Bool('mount', default=True), Str('exclude_pool', default=None, null=True))
    @private
    async def setup(self, mount, exclude_pool=None):
        config = await self.config()

        if not await self.middleware.call('system.is_freenas'):
            if await self.middleware.call('failover.status') == 'BACKUP' and \
                    ('basename' in config and config['basename'] and config['basename'] != 'freenas-boot/.system'):
                try:
                    os.unlink(SYSDATASET_PATH)
                except OSError:
                    pass
                return

        if config['pool'] and config['pool'] != 'freenas-boot':
            if not await self.middleware.call('pool.query', [('name', '=', config['pool'])]):
                job = await self.middleware.call('systemdataset.update', {
                    'pool': None, 'pool_exclude': exclude_pool,
                })
                await job.wait()
                if job.error:
                    raise CallError(job.error)
                config = await self.config()

        if not config['pool'] and not await self.middleware.call('system.is_freenas'):
            job = await self.middleware.call('systemdataset.update', {'pool': 'freenas-boot'})
            await job.wait()
            if job.error:
                raise CallError(job.error)
            config = await self.config()
        elif not config['pool']:
            pool = None
            for p in await self.middleware.call('pool.query', [], {'order_by': ['encrypt']}):
                if exclude_pool and p['name'] == exclude_pool:
                    continue
                if p['is_decrypted']:
                    pool = p
                    break
            if pool:
                job = await self.middleware.call('systemdataset.update', {'pool': pool['name']})
                await job.wait()
                if job.error:
                    raise CallError(job.error)
                config = await self.config()

        if not config['basename']:
            if os.path.exists(SYSDATASET_PATH):
                try:
                    os.rmdir(SYSDATASET_PATH)
                except Exception:
                    self.logger.debug('Failed to remove system dataset dir', exc_info=True)
            return config

        if not config['is_decrypted']:
            return

        if await self.__setup_datasets(config['pool'], config['uuid']):
            # There is no need to wait this to finish
            asyncio.ensure_future(self.middleware.call('service.restart', 'collectd'))

        if not os.path.isdir(SYSDATASET_PATH):
            if os.path.exists(SYSDATASET_PATH):
                os.unlink(SYSDATASET_PATH)
            os.mkdir(SYSDATASET_PATH)

        aclmode = await self.middleware.call('zfs.dataset.query', [('id', '=', config['basename'])])
        if aclmode and aclmode[0]['properties']['aclmode']['value'] == 'restricted':
            await self.middleware.call(
                'zfs.dataset.update',
                config['basename'],
                {'properties': {'aclmode': {'value': 'passthrough'}}},
            )

        if mount:

            await self.__mount(config['pool'], config['uuid'])

            corepath = f'{SYSDATASET_PATH}/cores'
            if os.path.exists(corepath):
                # FIXME: sysctl module not working
                await run('sysctl', f"kern.corefile='{corepath}/%N.core'")
                os.chmod(corepath, 0o775)

            await self.__nfsv4link(config)

        return config

    async def __setup_datasets(self, pool, uuid):
        """
        Make sure system datasets for `pool` exist and have the right mountpoint property
        """
        createdds = False
        datasets = [i[0] for i in self.__get_datasets(pool, uuid)]
        datasets_prop = {i['id']: i['properties'].get('mountpoint') for i in await self.middleware.call('zfs.dataset.query', [('id', 'in', datasets)])}
        for dataset in datasets:
            mountpoint = datasets_prop.get(dataset)
            if mountpoint and mountpoint['value'] != 'legacy':
                await self.middleware.call(
                    'zfs.dataset.update',
                    dataset,
                    {'properties': {'mountpoint': {'value': 'legacy'}}},
                )
            elif not mountpoint:
                await self.middleware.call('zfs.dataset.create', {
                    'name': dataset,
                    'properties': {'mountpoint': 'legacy'},
                })
                createdds = True
        return createdds

    async def __mount(self, pool, uuid, path=SYSDATASET_PATH):
        for dataset, name in self.__get_datasets(pool, uuid):
            if name:
                mountpoint = f'{path}/{name}'
            else:
                mountpoint = path
            if os.path.ismount(mountpoint):
                continue
            if not os.path.isdir(mountpoint):
                os.mkdir(mountpoint)
            await run('mount', '-t', 'zfs', dataset, mountpoint, check=True)

    async def __umount(self, pool, uuid):
        for dataset, name in reversed(self.__get_datasets(pool, uuid)):
            await run('umount', '-f', dataset, check=False)

    def __get_datasets(self, pool, uuid):
        return [(f'{pool}/.system', '')] + [
            (f'{pool}/.system/{i}', i) for i in [
                'cores', 'samba4', f'syslog-{uuid}',
                f'rrd-{uuid}', f'configs-{uuid}', 'webui',
            ]
        ]

    async def __nfsv4link(self, config):
        syspath = config['path']
        if not syspath:
            return None

        restartfiles = ["/var/db/nfs-stablerestart", "/var/db/nfs-stablerestart.bak"]
        if not await self.middleware.call('system.is_freenas') and await self.middleware.call('failover.status') == 'BACKUP':
            return None

        for item in restartfiles:
            if os.path.exists(item):
                if os.path.isfile(item) and not os.path.islink(item):
                    # It's an honest to goodness file, this shouldn't ever happen...but
                    path = os.path.join(syspath, os.path.basename(item))
                    if not os.path.isfile(path):
                        # there's no file in the system dataset, so copy over what we have
                        # being careful to nuke anything that is there that happens to
                        # have the same name.
                        if os.path.exists(path):
                            shutil.rmtree(path)
                        shutil.copy(item, path)
                    # Nuke the original file and create a symlink to it
                    # We don't need to worry about creating the file on the system dataset
                    # because it's either been copied over, or was already there.
                    os.unlink(item)
                    os.symlink(path, item)
                elif os.path.isdir(item):
                    # Pathological case that should never happen
                    shutil.rmtree(item)
                    self.__createlink(syspath, item)
                else:
                    if not os.path.exists(os.readlink(item)):
                        # Dead symlink or some other nastiness.
                        shutil.rmtree(item)
                        self.__createlink(syspath, item)
            else:
                # We can get here if item is a dead symlink
                if os.path.islink(item):
                    os.unlink(item)
                self.__createlink(syspath, item)

    def __createlink(self, syspath, item):
        path = os.path.join(syspath, os.path.basename(item))
        if not os.path.isfile(path):
            if os.path.exists(path):
                # There's something here but it's not a file.
                shutil.rmtree(path)
            open(path, 'w').close()
        os.symlink(path, item)

    async def migrate(self, _from, _to):

        config = await self.config()

        await self.__setup_datasets(_to, config['uuid'])

        if _from:
            path = '/tmp/system.new'
            if not os.path.exists('/tmp/system.new'):
                os.mkdir('/tmp/system.new')
        else:
            path = SYSDATASET_PATH
        await self.__mount(_to, config['uuid'], path=path)

        restart = ['syslogd', 'collectd']

        if await self.middleware.call('service.started', 'cifs'):
            restart.append('cifs')

        try:
            for i in restart:
                await self.middleware.call('service.stop', i)

            if _from:
                cp = await run('rsync', '-az', f'{SYSDATASET_PATH}/', '/tmp/system.new', check=False)
                if cp.returncode == 0:
                    await self.__umount(_from, config['uuid'])
                    await self.__umount(_to, config['uuid'])
                    await self.__mount(_to, config['uuid'], SYSDATASET_PATH)
                    proc = await Popen(f'zfs list -H -o name {_from}/.system|xargs zfs destroy -r', shell=True)
                    await proc.communicate()

                os.rmdir('/tmp/system.new')
        finally:
            for i in restart:
                await self.middleware.call('service.start', i)

        await self.__nfsv4link(config)


async def pool_post_import(middleware, pool):
    """
    On pool import we may need to reconfigure system dataset.
    """
    await middleware.call('systemdataset.setup')


async def setup(middleware):
    middleware.register_hook('pool.post_import_pool', pool_post_import, sync=True)<|MERGE_RESOLUTION|>--- conflicted
+++ resolved
@@ -90,10 +90,6 @@
         verrors.check()
 
         new['syslog_usedataset'] = new['syslog']
-<<<<<<< HEAD
-        await self.middleware.call('datastore.update', 'system.systemdataset', config['id'], new, {'prefix': 'sys_'})
-=======
-        new['rrd_usedataset'] = new['rrd']
 
         update_dict = new.copy()
         for key in ('is_decrypted', 'basename', 'uuid_a', 'syslog', 'rrd', 'path'):
@@ -106,7 +102,6 @@
             update_dict,
             {'prefix': 'sys_'}
         )
->>>>>>> 36d4e606
 
         if config['pool'] != new['pool']:
             await self.migrate(config['pool'], new['pool'])
