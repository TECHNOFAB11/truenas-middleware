--- conflicted
+++ resolved
@@ -593,11 +593,7 @@
                 },
                 error: function(data) { 
 
-<<<<<<< HEAD
-                        setMessage('Some error ocurried!', "error");
-=======
                         setMessage(gettext('Some error ocurried!'), "error");
->>>>>>> 855ebda9
 
                         try {
                            rnode.hide();
